# ReaControl24

Control24 digital control surface protocol middleware.

This middleware will allow you to establish communication between the Control24 hardware and Reaper.OSC or any other similar DAW with OSC capability.
It will bring the Control24 online and provide 2 way binary communiation with it (daemon process).
It will translate between the binary protocol of the desk and OSC messages to exchange with the DAW (client process).

Some basic stateful mode handling is provided to receive text from the DAW and display it on the scribble strips, and deal with issues like fader command echos.

You will need super user (or elevated Administrator in Windows) privileges to use this software, as it uses libpcap packet capture library to establish network connectivity with the Control24 ethernet interface. All other TCP and UDP traffic is ignored/filtered out, so you should not have any privacy concerns if the source has not been tampered with.


### Installing - OSX, macos, Linux

Ensure the current or default python environment has a 2.x interpreter in the current path, and install the pre-requisites into user environment using pip or similar

Example pip install

```
pip install -r requirements.txt --user
```

By default all log outputs will be created into a subdirectory below wherever you install the files, so choose somewhere that this can happen without issues

### Installing - Windows 10

The installation process for Windows is quite a bit more involved, as the OS does not come supplied with several requirements:

* Download and install Python 2.7.x - https://www.python.org/downloads
* Download and install Npcap ensuring to tick the WinPcap API-compatible mode which is off by default - https://nmap.org/npcap/
* Download and install the c++ compiler for python - https://www.microsoft.com/en-us/download/details.aspx?id=44266
* Download the sources from github for: pypcap - https://github.com/pynetwork/pypcap/releases - currently 1.2.0

(Following is a re-statement of the procedure for 'installation from sources' of pypcap found at - https://github.com/pynetwork/pypcap/blob/master/docs/index.rst)

Choose a folder to work in: The 'install' subfolder of ReaControl24 is a reasonable choice.

* Unzip the pypcap download into the chosen install folder. 
* Check if the zip made 2 folders called 'pypcap-1.2.0' or similar, one within the other. If so, move the inner one down a level so it sits under 'install'
* Unzip the npcap sdk download. Again see if this results in an inner folder and if so, move it down.
* Rename the folder for this: "wpdpack"
* Start a windows command prompt from the start menu or run "cmd"
* use the CD command to get to the pypcap sources directory you just unzipped, then run the command as follows:

```
C:\Users\Public\Downloads\ReaControl24\install\pypcap-1.2.0> python setup.py install
```

* a lot of output will scroll up the screen, but towards the end should be shown:

```
Installed c:\python27\lib\site-packages\pypcap-1.2.0-py2.7-win-amd64.egg
```

* Now return to the main installation instructions to perform this command: 

```
pip install -r requirements.txt -U
```

When complete, to run the daemon, rather than using 'sudo', use an 'Administrator command prompt' and omit the sudo
When supplying a network name, either the name or the GUID will work


## Getting Started

Copy the files to your system in a reasonable spot (your REAPER Scripts directory for example) where you will be able to run the python programs and log files can be created.
For a quick start, if your DAW and Control24 are on the same LAN, and you intend to run this middleware on your DAW PC:

Copy the provided Reaper.OSC file into the correct directory on your system for such files. You will find a convenient button in the reaper dialogs to find this for you when configuring the csurf plugin.

Start REAPER DAW and configure the Control Surface OSC Plugin. Use your local IP address (not localhost or 0.0.0.0)
Set ports as client 9124 and listener 9125.

Start the deamon process with (yes you DO need sudo, or for windows omit sudo and use Administrator command prompt):

```
sudo python control24d.py
```

Start the osc client process with:

```
python control24osc.py
```

### Prerequisites

```
Python 2.7.x
netifaces
pyOSC
pypcap (build from source)

OSC capable DAW such as Reaper 5.x
```

Also, the winpcapy library (re-distributed here for now, until a repostiory is found):

```
winpcapy.py, Authored by (c) Massimo Ciani 2009
```

### Compatibility

Although ReaControl24 is written in python, it depends on certain libraries like pypcap, that are usually wrappers around C libraries. These can vary from platform to platform. Testing of various platforms is ongoing, status at this time is:


|Platform|control24d|control24osc|
|---|---|---|
|macos 10.13.x|Full|Full|
|macos < 10.13|OK in theory|OK in theory|
|Rasbpian ?|Full|Full|
|Other Linux|OK in theory|OK in theory|
|Windows 10|In Progress (DEV_Compatibility branch)|Full|


## Usage

By default, the daemon will attempt to use the first active Ethernet adapter found in the system. It will also set up its listener on the IP address of that adapter.
The OSC client will do much the same, but it will only use the IP address as it doesn't require the network adapter name.
Log files will be created in a 'logs' subdirectory relative to where the processes are ran from.

All this can be changed by use of command line parameters. Use the --help switch to get the current definition and defaults.

```
python control24d.py --help
```

To exit either process, press CTRL+C on the keyboard in the shell window, or send the process a SIGINT.
In Windows, close the Command Prompt window where you launched the program.

## Running the tests

By way of an apology, may this bring levity to your day
"Son where we're going, we don't need no tests"

### Coding standards

50% NOOB, 49% IDIOT, 1% Beer driven lunacy. Any contributors should feel free to laugh and point, as long as the criticism can be usefully applied.

## Deployment

The daemon process MUST be on a host with an interface in the same LAN segment as the Control24. It will present an IP socket that uses python multiprocessing library. The control24osc process and DAW may reside anywhere that you can route the traffic to.

## Customisation

A starting Reaper.OSC file is provided with some basic mappings to the OSC address schema. Feel free to add to this as required by your preferences or any new good mappings. Please share (by commit to this repo) anything that proves useful.

To make a new mapping, check out the help text in the Default Reaper.OSC file provided by Cockos
Add lines with the token at the start, then followed by the OSC address pattern.

The schema (i.e. the OSC addresses generated by the control24osc.py) is determined by the control24map.py file, each 'address' attribute being appended to the path for the relevant control.
One of the easiest ways to find an address is run the OSC client with the debug switch added, then press the button or control. The address and other information will be appended to the log.

For an entry in the control24map.py, you can use the attribute 'CmdClass' to identify the python class that will define the handler for the control. In this way you can implement more complex logic in a python class over and above the 'duh send this address' default. This is faders, scribble strips etc. are set up already, so that pattern can be followed.

Other attributes determine how the tree is 'walked' according to the binary received from the desk. Byte numbers are zero origin, the first denotes the actual command:
    ChildByte       which byte to look up to find the next child
    ChildByteMask   apply this 8 bit mask before lookup
    TrackByte       which byte to identify the channel strip/track number
    TrackByteMask   apply this mask before determining track
    ValueByte       which byte to identify a simple value
    ValueByteMask   apply this mask before determining value


## Contributing

This is freeware, non warranty, non commercial code to benefit the hungry children and hungrier DAW users of the world. If you pull and don't contribute, you should feel bad. Real bad. 
Please develop here in this repo for the benefit of all. All pull and merge requests will be accepted and best efforts made to make sense of it all when merging.

Welcome to the latest contributors and collaborators! Your help is very much appreciated.

## Versioning

We will attempt to use [SemVer](http://semver.org/) for versioning. For the versions available, see the tags on this repository.

## Authors

* **PhaseWalker18** - *Beer Consumption, code defecation*
* **DisruptorMon** - *Slave Driving, cheap beer supply, testing* 

If you are feeling especially thankful for this entering your life, please feel free to send donations to this BTC address: 1BPQvQjcAGuMjBnG25wuoD64i7KmWZRrpnN

See also the list of contributors via github.

## License

This project is licensed under the GPLv3 License - see the [COPYING.md](COPYING.md) file for details
All other intellectual property rights remain with the original owners.

## Acknowledgments

<<<<<<< HEAD
* **2mmi** - *Initial Idea, inspiration and saviour of us all
=======
* **2mmi** - *Initial Idea, inspiration and saviour of us all

>>>>>>> ed82bc9d
<|MERGE_RESOLUTION|>--- conflicted
+++ resolved
@@ -192,9 +192,5 @@
 
 ## Acknowledgments
 
-<<<<<<< HEAD
-* **2mmi** - *Initial Idea, inspiration and saviour of us all
-=======
 * **2mmi** - *Initial Idea, inspiration and saviour of us all
 
->>>>>>> ed82bc9d
